#!/usr/bin/env python

# (c) 2018, Matt Stofko <matt@mjslabs.com>
# GNU General Public License v3.0+ (see LICENSE or
# https://www.gnu.org/licenses/gpl-3.0.txt)
#
# This plugin can be run directly by specifying the field followed by a list of
# entries, e.g.  bitwarden.py password google.com wufoo.com
#
from __future__ import (absolute_import, division, print_function)
__metaclass__ = type

import json
import os
import sys

from subprocess import Popen, PIPE, STDOUT, check_output

from ansible.errors import AnsibleError
from ansible.plugins.lookup import LookupBase

try:
    from __main__ import display
except ImportError:
    from ansible.utils.display import Display
    display = Display()


DOCUMENTATION = """
lookup: bitwarden
author:
  - Matt Stofko <matt@mjslabs.com>
requirements:
  - bw (command line utility)
  - BW_SESSION environment var (from `bw login` or `bw unlock`)
short_description: look up data from a bitwarden vault
description:
  - use the bw command line utility to grab one or more items stored in a
    bitwarden vault
options:
  _terms:
    description: name of item that contains the field to fetch
    required: true
field:
  description: 
   - field to return from bitwarden (item, username, password, uri, totp, notes, exposed, attachment, folder, collection, org-collection, organization, template, fingerprint, send)
   - if field is no bitwarden field, then every field from `bw get item <term>` as json can be read. eg field=fields.some_custom_field or field=id
  default: 'password'

sync:
  description: If True, call `bw sync` before lookup
"""

EXAMPLES = """
- name: get 'username' from Bitwarden entry 'Google'
  debug:
    msg: "{{ lookup('bitwarden', 'Google', field='username') }}"
"""

RETURN = """
  _raw:
    description:
      - Items from Bitwarden vault
"""


class Bitwarden(object):
    def __init__(self, path):
        self._cli_path = path
        self._bw_session = ""
        try:
            check_output([self._cli_path, "--version"])
        except OSError:
            raise AnsibleError("Command not found: {0}".format(self._cli_path))

    @property
    def session(self):
        return self._bw_session

    @session.setter
    def session(self, value):
        self._bw_session = value

    @property
    def cli_path(self):
        return self._cli_path

    @property
    def logged_in(self):
        # Parse Bitwarden status to check if logged in
        if self.status() == 'unlocked':
            return True
        else:
            return False

    def _run(self, args):
        my_env = os.environ.copy()
        if self.session != "":
            my_env["BW_SESSION"] = self.session
        p = Popen([self.cli_path] + args, stdin=PIPE,
                  stdout=PIPE, stderr=STDOUT, env=my_env)
        out, _ = p.communicate()
        out = out.decode()
        rc = p.wait()
        if rc != 0:
            display.debug("Received error when running '{0} {1}': {2}"
                          .format(self.cli_path, args, out))
            if out.startswith("Vault is locked."):
                raise AnsibleError("Error accessing Bitwarden vault. "
                                   "Run 'bw unlock' to unlock the vault.")
            elif out.startswith("You are not logged in."):
                raise AnsibleError("Error accessing Bitwarden vault. "
                                   "Run 'bw login' to login.")
            elif out.startswith("Failed to decrypt."):
                raise AnsibleError("Error accessing Bitwarden vault. "
                                   "Make sure BW_SESSION is set properly.")
            elif out.startswith("Not found."):
                raise AnsibleError("Error accessing Bitwarden vault. "
                                   "Specified item not found: {}".format(args[-1]))
            else:
                raise AnsibleError("Unknown failure in 'bw' command: "
                                   "{0}".format(out))
        return out.strip()

    def sync(self):
        self._run(['sync'])

    def status(self):
        try:
            data = json.loads(self._run(['status']))
        except json.decoder.JSONDecodeError as e:
            raise AnsibleError("Error decoding Bitwarden status: %s" % e)
        return data['status']

    def get_entry(self, key, field, organizationId, collectionId):
        try: 
            return self._run(["get", field, key])
        except AnsibleError as err:
            if "More than one result was found." in err.message:
                # find first in the organisation and collection
                allData = json.loads(self._run(["list", "items", "--search", key]))
                firstFound = False
                for data in allData:
                    if data['name'] != key:
                        continue
                    if collectionId is not None and not (collectionId in data['collectionIds']):
                        continue
                    if organizationId is not None and data['organizationId'] != organizationId:
                        continue
                    firstFound = True
                    break
                if (firstFound and (collectionId is not None or organizationId is not None)):
                    return self.get_entry(data['id'], field, organizationId, collectionId)
                else:
                    raise AnsibleError("no item='%s' in organization and/or collection found" % (key))
            else:
                # field was no bitwarden <object>
                item = json.loads(self.get_entry(key, 'item', organizationId, collectionId))
                if organizationId is not None and item['organizationId'] != organizationId:
                    raise AnsibleError("no item='%s' in organization found" % (key))
                if collectionId is not None and not (collectionId in item['collectionIds']):
                    raise AnsibleError("no item='%s' in collection found" % (key))

            splitted = field.split(".")
            for v in splitted:
                if isinstance(item, dict) and (v in item):
                    item = item[v]
                elif isinstance(item, list):
                    if (splitted[0] == "fields"):
                        filtered = filter(lambda oneItem: ('name' in oneItem) and oneItem['name']==v, item)
                        return list(map(lambda oneItem: oneItem['value'], filtered))
                    else:
                        if isinstance(item[0], dict):
                            item = list(map(lambda oneItem: oneItem[v], item))
                        else:
                            return item
                else:
                    return item
<<<<<<< HEAD
=======
            return item
>>>>>>> 58f769a2

    def get_attachments(self, key, itemid, output, filename, organizationId, collectionId):
        attachmentArray = ['get', 'attachment', 
            '{}'.format(key), 
            '--output={}{}'.format(output, filename), 
            '--itemid={}'.format(itemid)]
        return self._run(attachmentArray)


class LookupModule(LookupBase):

    def run(self, terms, variables=None, **kwargs):
        bw = Bitwarden(path=kwargs.get('path', 'bw'))

        if not bw.logged_in:
            raise AnsibleError("Not logged into Bitwarden: please run "
                               "'bw login', or 'bw unlock' and set the "
                               "BW_SESSION environment variable first")

        field = kwargs.get('field', 'password')
        organizationId = kwargs.get('organizationId')
        collectionId = kwargs.get('collectionId')
        values = []

        if kwargs.get('sync'):
            bw.sync()
        if kwargs.get('session'):
            bw.session = kwargs.get('session')

        for term in terms:
            if 'attachments' in kwargs:
                itemid = term
                attachments = kwargs.get('attachments')
                output = kwargs.get('output', term)
                if isinstance(attachments, list):
                    for attachment in attachments:
                        if (output.endswith('/')):
                            values.append(bw.get_attachments(attachment, itemid, output, attachment, organizationId, collectionId))
                        else:
                            values.append(bw.get_attachments(attachment, itemid, output+"/", attachment, organizationId, collectionId))
                else:
                    if (output.endswith('/')):
                        values.append(bw.get_attachments(attachments, itemid, output, attachments, organizationId, collectionId))
                    else:
                        values.append(bw.get_attachments(attachments, itemid, output, "", organizationId, collectionId))
            else:
                values.append(bw.get_entry(term, field, organizationId, collectionId))
        return values


def main():
    if len(sys.argv) < 3:
        print("Usage: {0} <field> <name> [name name ...]".format(os.path.basename(__file__)))
        print("Usage: {0} <json-lookup> <name> [name name ...]".format(os.path.basename(__file__)))
        print('example: bitwarden.py \'{"field":"fields.testuser"}\' "<name>"')
        return -1
    try:
        options = json.loads(sys.argv[1])
    except json.decoder.JSONDecodeError as err:
        options = { "field": sys.argv[1] }
    print(LookupModule().run(sys.argv[2:], None, **options))

    return 0


if __name__ == "__main__":
    sys.exit(main())<|MERGE_RESOLUTION|>--- conflicted
+++ resolved
@@ -176,10 +176,8 @@
                             return item
                 else:
                     return item
-<<<<<<< HEAD
-=======
             return item
->>>>>>> 58f769a2
+
 
     def get_attachments(self, key, itemid, output, filename, organizationId, collectionId):
         attachmentArray = ['get', 'attachment', 
